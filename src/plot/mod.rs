--- conflicted
+++ resolved
@@ -31,7 +31,6 @@
 use std::time::{Duration, Instant};
 use tokio::runtime::Runtime;
 
-<<<<<<< HEAD
 /// The width of a plot (2^n)
 pub const PLOT_SCALE: u32 = 4;
 
@@ -41,17 +40,15 @@
 pub const PLOT_BLOCK_WIDTH: i32 = PLOT_WIDTH * 16;
 pub const NUM_CHUNKS: usize = PLOT_WIDTH.pow(2) as usize;
 
-#[derive(Debug, Serialize, Deserialize)]
-=======
 static EMPTY_PLOT: SyncLazy<PlotData> = SyncLazy::new(|| {
     let template_path = Path::new("./world/plots/pTEMPLATE");
     if template_path.exists() {
         PlotData::read_from_file(template_path)
     } else {
         let mut chunks = Vec::new();
-        for chunk_x in 0..16 {
-            for chunk_z in 0..16 {
-                chunks.push(Chunk::generate(8, chunk_x, chunk_z));
+        for chunk_x in 0..PLOT_WIDTH {
+            for chunk_z in 0..PLOT_WIDTH {
+                chunks.push(Plot::generate_chunk(8, chunk_x, chunk_z));
             }
         }
         let mut world = PlotWorld {
@@ -72,7 +69,6 @@
 });
 
 #[derive(Debug, Serialize, Deserialize, Clone)]
->>>>>>> e102cb1e
 pub struct PlotData {
     pub tps: u32,
     pub show_redstone: bool,
@@ -845,7 +841,6 @@
         Runtime::new().unwrap()
     }
 
-<<<<<<< HEAD
     fn generate_chunk(layers: i32, x: i32, z: i32) -> Chunk {
         let mut chunk = Chunk::empty(x, z);
 
@@ -870,12 +865,8 @@
         chunk
     }
 
-    fn load_from_file(
-        data: &[u8],
-=======
     fn from_data(
         plot_data: PlotData,
->>>>>>> e102cb1e
         x: i32,
         z: i32,
         rx: BusReader<BroadcastMessage>,
@@ -883,14 +874,8 @@
         priv_rx: Receiver<PrivMessage>,
         always_running: bool,
     ) -> Plot {
-<<<<<<< HEAD
         let chunk_x_offset = x << PLOT_SCALE;
         let chunk_z_offset = z << PLOT_SCALE;
-        let plot_data: PlotData = bincode::deserialize(data).unwrap();
-=======
-        let chunk_x_offset = x << 4;
-        let chunk_z_offset = z << 4;
->>>>>>> e102cb1e
         let chunks: Vec<Chunk> = plot_data
             .chunk_data
             .into_iter()
@@ -954,50 +939,7 @@
             let data = PlotData::read_from_file(plot_path);
             Plot::from_data(data, x, z, rx, tx, priv_rx, always_running)
         } else {
-<<<<<<< HEAD
-            let chunk_x_offset = x << PLOT_SCALE;
-            let chunk_z_offset = z << PLOT_SCALE;
-            let mut chunks = Vec::new();
-            for chunk_x in 0..PLOT_WIDTH {
-                for chunk_z in 0..PLOT_WIDTH {
-                    chunks.push(Plot::generate_chunk(
-                        8,
-                        chunk_x + chunk_x_offset,
-                        chunk_z + chunk_z_offset,
-                    ));
-                }
-            }
-            let world = PlotWorld {
-                x,
-                z,
-                chunks,
-                to_be_ticked: Vec::new(),
-                packet_senders: Vec::new(),
-            };
-            Plot {
-                last_player_time: Instant::now(),
-                last_update_time: Instant::now(),
-                lag_time: Duration::new(0, 0),
-                sleep_time: Duration::from_millis(50),
-                message_receiver: rx,
-                message_sender: tx,
-                priv_message_receiver: priv_rx,
-                players: Vec::new(),
-                locked_players: HashSet::new(),
-                running: true,
-                show_redstone: true,
-                tps: 10,
-                always_running,
-                redpiler: Default::default(),
-                timings: TimingsMonitor::new(10),
-                owner: database::get_plot_owner(x, z)
-                    .map(|s| s.parse::<HyphenatedUUID>().unwrap().0),
-                async_rt: Plot::create_async_rt(),
-                world,
-            }
-=======
             Plot::from_data(Default::default(), x, z, rx, tx, priv_rx, always_running)
->>>>>>> e102cb1e
         }
     }
 
